--- conflicted
+++ resolved
@@ -116,18 +116,6 @@
 }
 
 model User {
-<<<<<<< HEAD
-  id                                                    Int              @id @default(autoincrement())
-  username                                              String           @unique(map: "IDX_fe0bb3f6520ee0469504521e71") @db.VarChar(255)
-  userHandle                                            String?          @unique(map: "IDX_7408d3a73b446527a875a312d4") @map("user_handle") @db.VarChar(255)
-  email                                                 String           @unique(map: "IDX_97672ac88f789774dd47f7c8be") @db.VarChar(255)
-  isActive                                              Boolean          @default(true) @map("is_active") @db.TinyInt
-  hashedPassword                                        String           @map("hashed_password") @db.VarChar(255)
-  createdAt                                             DateTime         @default(now()) @map("created_at") @db.Timestamp(6)
-  updatedAt                                             DateTime         @default(now()) @updatedAt @map("updated_at") @db.Timestamp(6)
-  displayName                                           String?          @map("display_name") @db.VarChar(255)
-  bio                                                   String?          @db.VarChar(255)
-=======
   id                                                    Int                @id @default(autoincrement())
   username                                              String             @unique(map: "IDX_fe0bb3f6520ee0469504521e71") @db.VarChar(255)
   userHandle                                            String?            @unique(map: "IDX_7408d3a73b446527a875a312d4") @map("user_handle") @db.VarChar(255)
@@ -138,7 +126,6 @@
   updatedAt                                             DateTime           @default(now()) @updatedAt @map("updated_at") @db.Timestamp(6)
   displayName                                           String?            @map("display_name") @db.VarChar(255)
   bio                                                   String?            @db.VarChar(255)
->>>>>>> 9bf9fb93
   platform_users                                        platform_users[]
   refresh_tokens                                        RefreshToken[]
   user_connections_user_connections_to_user_idTousers   UserConnection[] @relation("user_connections_to_user_idTousers")

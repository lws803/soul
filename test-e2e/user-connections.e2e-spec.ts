--- conflicted
+++ resolved
@@ -90,7 +90,6 @@
         );
     });
 
-<<<<<<< HEAD
     it('throws when duplicate', async () => {
       const createUserConnectionReq =
         factories.createUserConnectionRequest.build();
@@ -114,44 +113,6 @@
         );
     });
 
-    it('creates a new connection with platform', async () => {
-      const platform = factories.platformEntity.build();
-      await platformRepository.save(platform);
-      await platformUserRepository.save(
-        factories.platformUserEntity.build({ platform }),
-      );
-
-      return request(app.getHttpServer())
-        .post('/user-connections')
-        .set('Authorization', `Bearer ${firstUser.accessToken}`)
-        .send(factories.createUserConnectionRequest.build({ platform_id: 1 }))
-        .expect(HttpStatus.CREATED)
-        .expect((res) =>
-          expect(res.body).toStrictEqual({
-            created_at: expect.any(String),
-            updated_at: expect.any(String),
-            id: expect.any(Number),
-            from_user: {
-              id: 1,
-              user_handle: 'test-user#1',
-              username: 'test-user',
-              bio: null,
-              display_name: null,
-            },
-            to_user: {
-              id: 2,
-              user_handle: 'test-user-2#2',
-              username: 'test-user-2',
-              bio: null,
-              display_name: null,
-            },
-            is_mutual: false,
-          }),
-        );
-    });
-
-=======
->>>>>>> ed9ee431
     it('creates a new connection with opposite becomes mutual', async () => {
       const secondUserConnection = factories.userConnectionEntity.build({
         id: 2,
